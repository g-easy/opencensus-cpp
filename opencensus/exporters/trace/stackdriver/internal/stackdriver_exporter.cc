// Copyright 2018, OpenCensus Authors
//
// Licensed under the Apache License, Version 2.0 (the "License");
// you may not use this file except in compliance with the License.
// You may obtain a copy of the License at
//
//     http://www.apache.org/licenses/LICENSE-2.0
//
// Unless required by applicable law or agreed to in writing, software
// distributed under the License is distributed on an "AS IS" BASIS,
// WITHOUT WARRANTIES OR CONDITIONS OF ANY KIND, either express or implied.
// See the License for the specific language governing permissions and
// limitations under the License.

#include "opencensus/exporters/trace/stackdriver/stackdriver_exporter.h"

#include <cstdint>
#include <iostream>

#include <grpcpp/grpcpp.h>
#include "absl/base/macros.h"
#include "absl/memory/memory.h"
#include "absl/strings/str_cat.h"
#include "absl/time/clock.h"
#include "google/devtools/cloudtrace/v2/tracing.grpc.pb.h"
#include "opencensus/common/internal/grpc/status.h"
#include "opencensus/common/internal/grpc/with_user_agent.h"
#include "opencensus/common/version.h"
#include "opencensus/trace/exporter/span_data.h"
#include "opencensus/trace/exporter/span_exporter.h"

namespace opencensus {
namespace exporters {
namespace trace {
namespace {

constexpr size_t kAttributeStringLen = 256;
constexpr size_t kAnnotationStringLen = 256;
constexpr size_t kDisplayNameStringLen = 128;
constexpr char kGoogleStackdriverTraceAddress[] = "cloudtrace.googleapis.com";

constexpr char kAgentKey[] = "g.co/agent";
constexpr char kAgentValue[] = "opencensus-cpp [" OPENCENSUS_VERSION "]";

bool Validate(const google::protobuf::Timestamp& t) {
  const auto sec = t.seconds();
  const auto ns = t.nanos();
  // sec must be [0001-01-01T00:00:00Z, 9999-12-31T23:59:59.999999999Z]
  if (sec < -62135596800 || sec > 253402300799) {
    return false;
  }
  if (ns < 0 || ns > 999999999) {
    return false;
  }
  return true;
}

bool EncodeTimestampProto(absl::Time t, google::protobuf::Timestamp* proto) {
  const int64_t s = absl::ToUnixSeconds(t);
  proto->set_seconds(s);
  proto->set_nanos((t - absl::FromUnixSeconds(s)) / absl::Nanoseconds(1));
  return Validate(*proto);
}

void SetTruncatableString(
    absl::string_view str, size_t max_len,
    ::google::devtools::cloudtrace::v2::TruncatableString* t_str) {
  if (str.size() > max_len) {
    t_str->set_value(std::string(str.substr(0, max_len)));
    t_str->set_truncated_byte_count(str.size() - max_len);
  } else {
    t_str->set_value(std::string(str));
    t_str->set_truncated_byte_count(0);
  }
}

::google::devtools::cloudtrace::v2::Span_Link_Type ConvertLinkType(
    ::opencensus::trace::exporter::Link::Type type) {
  switch (type) {
    case ::opencensus::trace::exporter::Link::Type::kChildLinkedSpan:
      return ::google::devtools::cloudtrace::v2::
          Span_Link_Type_CHILD_LINKED_SPAN;
    case ::opencensus::trace::exporter::Link::Type::kParentLinkedSpan:
      return ::google::devtools::cloudtrace::v2::
          Span_Link_Type_PARENT_LINKED_SPAN;
  }
  return ::google::devtools::cloudtrace::v2::Span_Link_Type_TYPE_UNSPECIFIED;
}

::google::devtools::cloudtrace::v2::Span_TimeEvent_MessageEvent_Type
ConvertMessageType(::opencensus::trace::exporter::MessageEvent::Type type) {
  using Type = ::opencensus::trace::exporter::MessageEvent::Type;
  switch (type) {
    case Type::SENT:
      return ::google::devtools::cloudtrace::v2::
          Span_TimeEvent_MessageEvent_Type_SENT;
    case Type::RECEIVED:
      return ::google::devtools::cloudtrace::v2::
          Span_TimeEvent_MessageEvent_Type_RECEIVED;
  }
  return ::google::devtools::cloudtrace::v2::
      Span_TimeEvent_MessageEvent_Type_TYPE_UNSPECIFIED;
}

using AttributeMap =
    ::google::protobuf::Map<std::string,
                            ::google::devtools::cloudtrace::v2::AttributeValue>;
void PopulateAttributes(
    const std::unordered_map<
        std::string, ::opencensus::trace::exporter::AttributeValue>& attributes,
    AttributeMap* attribute_map) {
  for (const auto& attr : attributes) {
    using Type = ::opencensus::trace::exporter::AttributeValue::Type;
    switch (attr.second.type()) {
      case Type::kString:
        SetTruncatableString(
            attr.second.string_value(), kAttributeStringLen,
            (*attribute_map)[attr.first].mutable_string_value());
        break;
      case Type::kBool:
        (*attribute_map)[attr.first].set_bool_value(attr.second.bool_value());
        break;
      case Type::kInt:
        (*attribute_map)[attr.first].set_int_value(attr.second.int_value());
        break;
    }
  }
}

void ConvertAttributes(const ::opencensus::trace::exporter::SpanData& span,
                       ::google::devtools::cloudtrace::v2::Span* proto_span) {
  ::google::devtools::cloudtrace::v2::Span::Attributes attributes;
  PopulateAttributes(span.attributes(),
                     proto_span->mutable_attributes()->mutable_attribute_map());
  proto_span->mutable_attributes()->set_dropped_attributes_count(
      span.num_attributes_dropped());
}

void ConvertTimeEvents(const ::opencensus::trace::exporter::SpanData& span,
                       ::google::devtools::cloudtrace::v2::Span* proto_span) {
  for (const auto& annotation : span.annotations().events()) {
    auto event = proto_span->mutable_time_events()->add_time_event();

    // Encode Timestamp
    EncodeTimestampProto(annotation.timestamp(), event->mutable_time());

    // Populate annotation.
    SetTruncatableString(annotation.event().description(), kAnnotationStringLen,
                         event->mutable_annotation()->mutable_description());
    PopulateAttributes(annotation.event().attributes(),
                       event->mutable_annotation()
                           ->mutable_attributes()
                           ->mutable_attribute_map());
  }

  for (const auto& message : span.message_events().events()) {
    auto event = proto_span->mutable_time_events()->add_time_event();

    // Encode Timestamp
    EncodeTimestampProto(message.timestamp(), event->mutable_time());

    // Populate message event.
    event->mutable_message_event()->set_type(
        ConvertMessageType(message.event().type()));
    event->mutable_message_event()->set_id(message.event().id());
    event->mutable_message_event()->set_uncompressed_size_bytes(
        message.event().uncompressed_size());
    event->mutable_message_event()->set_compressed_size_bytes(
        message.event().compressed_size());
  }

  proto_span->mutable_time_events()->set_dropped_annotations_count(
      span.annotations().dropped_events_count());
  proto_span->mutable_time_events()->set_dropped_message_events_count(
      span.message_events().dropped_events_count());
}

void ConvertLinks(const ::opencensus::trace::exporter::SpanData& span,
                  ::google::devtools::cloudtrace::v2::Span* proto_span) {
  proto_span->mutable_links()->set_dropped_links_count(
      span.num_links_dropped());
  for (const auto& span_link : span.links()) {
    auto link = proto_span->mutable_links()->add_link();
    link->set_trace_id(span_link.trace_id().ToHex());
    link->set_span_id(span_link.span_id().ToHex());
    link->set_type(ConvertLinkType(span_link.type()));
    PopulateAttributes(
        span_link.attributes(),
        proto_span->mutable_attributes()->mutable_attribute_map());
  }
}

void ConvertSpans(
    const std::vector<::opencensus::trace::exporter::SpanData>& spans,
    absl::string_view project_id,
    ::google::devtools::cloudtrace::v2::BatchWriteSpansRequest* request) {
  for (const auto& from_span : spans) {
    auto to_span = request->add_spans();
    SetTruncatableString(from_span.name(), kDisplayNameStringLen,
                         to_span->mutable_display_name());
    to_span->set_name(absl::StrCat("projects/", project_id, "/traces/",
                                   from_span.context().trace_id().ToHex(),
                                   "/spans/",
                                   from_span.context().span_id().ToHex()));
    to_span->set_span_id(from_span.context().span_id().ToHex());
    to_span->set_parent_span_id(from_span.parent_span_id().ToHex());

    // The start time of the span.
    EncodeTimestampProto(from_span.start_time(), to_span->mutable_start_time());

    // The end time of the span.
    EncodeTimestampProto(from_span.end_time(), to_span->mutable_end_time());

    // Export Attributes
    ConvertAttributes(from_span, to_span);

    // Export Time Events.
    ConvertTimeEvents(from_span, to_span);

    // Export Links.
    ConvertLinks(from_span, to_span);

    // True if the parent is on a different process.
    to_span->mutable_same_process_as_parent_span()->set_value(
        !from_span.has_remote_parent());

    // The status of the span.
    to_span->mutable_status()->set_code(
        static_cast<int32_t>(from_span.status().CanonicalCode()));
    to_span->mutable_status()->set_message(from_span.status().error_message());

    // Add agent attribute.
    SetTruncatableString(
        kAgentValue, kAttributeStringLen,
        (*to_span->mutable_attributes()->mutable_attribute_map())[kAgentKey]
            .mutable_string_value());
  }
}

class Handler : public ::opencensus::trace::exporter::SpanExporter::Handler {
 public:
  Handler(const StackdriverOptions& opts,
          const std::shared_ptr<grpc::Channel>& channel)
      : opts_(opts),
        stub_(::google::devtools::cloudtrace::v2::TraceService::NewStub(
            channel)) {}

  void Export(const std::vector<::opencensus::trace::exporter::SpanData>& spans)
      override;

 private:
  const StackdriverOptions opts_;
  std::unique_ptr<google::devtools::cloudtrace::v2::TraceService::Stub> stub_;
};

void Handler::Export(
    const std::vector<::opencensus::trace::exporter::SpanData>& spans) {
  ::google::devtools::cloudtrace::v2::BatchWriteSpansRequest request;
  request.set_name(absl::StrCat("projects/", opts_.project_id));
  ConvertSpans(spans, opts_.project_id, &request);
  ::google::protobuf::Empty response;
  grpc::ClientContext context;
  context.set_deadline(absl::ToChronoTime(absl::Now() + opts_.rpc_deadline));
  grpc::Status status = stub_->BatchWriteSpans(&context, request, &response);
  if (!status.ok()) {
    std::cerr << "BatchWriteSpans failed: "
              << opencensus::common::ToString(status) << "\n";
  }
}

}  // namespace

// static
<<<<<<< HEAD
grpc::Status StackdriverExporter::Register(const StackdriverOptions& opts) {
  auto creds = grpc::GoogleDefaultCredentials();
  auto channel = ::grpc::CreateChannel(kGoogleStackdriverTraceAddress, creds);
=======
void StackdriverExporter::Register(const StackdriverOptions& opts) {
  auto channel = ::grpc::CreateCustomChannel(
      kGoogleStackdriverTraceAddress, ::grpc::GoogleDefaultCredentials(),
      ::opencensus::common::WithUserAgent());
>>>>>>> 5fc3560d
  ::opencensus::trace::exporter::SpanExporter::RegisterHandler(
      absl::make_unique<Handler>(opts, channel));
  // TODO: Propagate errors to caller. For now we just return OK.
  return grpc::Status::OK;
}

// static, DEPRECATED
void StackdriverExporter::Register(absl::string_view project_id) {
  StackdriverOptions opts;
  opts.project_id = std::string(project_id);
  Register(opts);
}

}  // namespace trace
}  // namespace exporters
}  // namespace opencensus<|MERGE_RESOLUTION|>--- conflicted
+++ resolved
@@ -271,16 +271,10 @@
 }  // namespace
 
 // static
-<<<<<<< HEAD
 grpc::Status StackdriverExporter::Register(const StackdriverOptions& opts) {
-  auto creds = grpc::GoogleDefaultCredentials();
-  auto channel = ::grpc::CreateChannel(kGoogleStackdriverTraceAddress, creds);
-=======
-void StackdriverExporter::Register(const StackdriverOptions& opts) {
   auto channel = ::grpc::CreateCustomChannel(
       kGoogleStackdriverTraceAddress, ::grpc::GoogleDefaultCredentials(),
       ::opencensus::common::WithUserAgent());
->>>>>>> 5fc3560d
   ::opencensus::trace::exporter::SpanExporter::RegisterHandler(
       absl::make_unique<Handler>(opts, channel));
   // TODO: Propagate errors to caller. For now we just return OK.
